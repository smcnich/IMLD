--- conflicted
+++ resolved
@@ -467,17 +467,6 @@
             <toolbar-dropdown-clear label="Clear Eval" plotId="eval"></toolbar-dropdown-clear>
             <toolbar-button label="Clear Process Log" clear="processlog"></toolbar-button>
             <toolbar-button label="Clear All" clear="all" plotId="all"></toolbar-button>
-<<<<<<< HEAD
-          </div>
-        </div>
-
-        <!-- "View" menu with dropdown for matrix display options -->
-        <div class="menu">
-          <button class="menubutton">View</button>
-          <div class="dropdown">
-            <toolbar-checkbox-button label="Print Confusion Matrix"></toolbar-checkbox-button>
-=======
->>>>>>> a4ffc1cd
           </div>
         </div>
 
