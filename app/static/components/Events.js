// create an EventBus to handle all events, removing the
// need to use the window to pass events
//
export const EventBus = new EventTarget();

import { Label, LabelManager } from './LabelManager.js';
const labelManager = new LabelManager();

// URL definitions
//
const TRAIN_URL = `${baseURL}api/train/`;
const EVAL_URL = `${baseURL}api/eval/`;
const LOADMODEL_URL = `${baseURL}api/load_model/`;
const DATAGEN_URL = `${baseURL}api/data_gen/`;
const SAVEMODEL_URL = `${baseURL}api/save_model/`;

// get the component instances from the HTML document
//
const trainPlot = document.getElementById('train-plot');
const evalPlot = document.getElementById('eval-plot');
const processLog = document.getElementById('process-log');
const algoTool = document.getElementById('algo-tool');
const mainToolbar = document.getElementById('main-toolbar');

// get the plotly default colors as an array
//
const defaultColors = Plotly.d3.scale.category10().range()

// create a variable to store the text file
//
let textFile;

// create a status for drawing
//
let canDraw = false;

// create an Object to store the plot bounds
//
const bounds = {
    'x': [-1, 1],
    'y': [-1, 1]
};

function calcRange(x, y) {

    // calculate the max value of the x and y data
    //
    const maxVal = Math.max(
    ...[Math.floor(Math.min(...x)), Math.ceil(Math.max(...x))].map(Math.abs),
    ...[Math.floor(Math.min(...y)), Math.ceil(Math.max(...y))].map(Math.abs)
    )
    
    // return the range ensuring a square canvas
    //
    return {
        'x': [-maxVal, maxVal], 
        'y': [-maxVal, maxVal]
    };
};
//
// end of function

// Listen for the 'train' event emitted from AlgoTool Component
//
EventBus.addEventListener('train', (event) => {
    /*
    eventListener: train

    dispatcher: AlgoTool::render

    args:
     event.detail.userID: the userID of the user

    description:
     this event listener is triggered when the user clicks the train button
     on the algo tool. the data from the train plot is sent to the server to
     be trained and the metrics are written to the process log
    */

    // suspend the application as loading
    //
    EventBus.dispatchEvent(new CustomEvent('suspend'));

    // get the current time for benchmarking purposes
    //
    const start = Date.now()

    // write to the process log
    //
    processLog.writePlain('Training model...');

    // get the data from the event
    //
    const params = event.detail.params;
    const algo = event.detail.algo;
    const userID = event.detail.userID;

    // get the training data from the training plot
    //
    const plotData = trainPlot.getData();

    // send the data to the server and get the response
    //
    fetch (TRAIN_URL, {
        method: 'POST',
        headers: {
            'Content-Type': 'application/json'
        },
        body: JSON.stringify({
            'userID': userID,
            'algo': algo,
            'params': params,
            'plotData': plotData,
            'xrange': bounds.x,
            'yrange': bounds.y
        })
    })

    // parse the response
    //
    .then((response) => {

        // if the response is ok, return the json
        //
        if (response.ok) {
            return response.json();
        }

        // otherwise, throw an error
        //
        else {
            EventBus.dispatchEvent(new CustomEvent('continue'));
            processLog.writePlain('Model could not be trained due to a server error. Please try again.');
            throw new Error('Network response was not ok.');
        }
    })

    // get the data from the response
    //
    .then((data) => {

        // set the label mappings in the label manager
        //
        labelManager.setMappings(data.mapping_label);

        // change the z values to numerics based on the mapping
        // labels
        //
        data.decision_surface.z = 
            labelManager.mapLabels(data.decision_surface.z);

        // plot the decision surface on the training plot
        //
        trainPlot.decision_surface(data.decision_surface, 
                                   labelManager.getLabels());

        // write the metrics to the process log
        //
        processLog.writeMetrics('Train', data.metrics);

        // capture the time for benchmarking purposes
        //
        const end = Date.now()
        
        // log the time taken to train the model
        //
        console.log(`Train Time: ${end - start} ms`)

        // continue the application\
        //
        EventBus.dispatchEvent(new CustomEvent('continue'));
    })
});
//
// end of event listener

// Listen for the 'eval' event emitted from AlgoTool Component
//
EventBus.addEventListener('eval', (event) => {
    /*
    eventListener: eval

    dispatcher: AlgoTool::render

    args:
     event.detail.userID: the userID of the user
     event.detail.params: the parameters of the algorithm
     event.detail.algo: the algorithm to be used

    description:
     this event listener is triggered when the user clicks the eval button
     on the algo tool. the data from the eval plot is sent to the server to
     be evaluated and the metrics are written to the process log
    */

    // suspend the application as loading
    //
    EventBus.dispatchEvent(new CustomEvent('suspend'));

    // get the current time for benchmarking purposes
    //
    const start = Date.now()

    // write to the process log
    //
    processLog.writePlain('Evaluating data...');

    // get userID from the event
    //
    const userID = event.detail.userID;

    // get the decision surface data from the train plot
    // if the data is null, print to the process log that the model could not 
    // be evaluated
    //
    const dsData = trainPlot.getDecisionSurface()
    if (dsData == null) {
        this.processLog.writePlain('Could not evaluate model. Please train the model first.');
        return null;
    }

    // plot the decision surface on the eval plot
    //
    evalPlot.decision_surface(dsData, labelManager.getLabels());

    // get the data from the eval plot
    //
    const plotData = evalPlot.getData();

    // send the data to the server and get the response
    //
    fetch (EVAL_URL, {
        method: 'POST',
        headers: {
            'Content-Type': 'application/json'
        },
        body: JSON.stringify({
            'userID': userID,
            'plotData': plotData
        })
    })

    // parse the response
    //
    .then((response) => {

        // if the response is ok, return the json
        //
        if (response.ok) {
            return response.json();
        }

        // otherwise, throw an error
        //
        else {
            EventBus.dispatchEvent(new CustomEvent('continue'));
            processLog.writePlain('Data could not be evaluated due to a server error. Please try again.');
            throw new Error('Network response was not ok.');
        }
    })

    // get the data from the response
    //
    .then((data) => {

        // write the metrics to the process log
        //
        processLog.writeMetrics('Eval', data);

        // capture the time for benchmarking purposes
        //
        const end = Date.now()
        
        // log the time taken to train the model
        //
        console.log(`Evaluation Time: ${end - start} ms`)

        // continue the application
        //
        EventBus.dispatchEvent(new CustomEvent('continue'));
    });
});

EventBus.addEventListener('saveModel', () => {


    EventBus.dispatchEvent(new CustomEvent('suspend'));

    try {        

        // fetch for a response
        //
        fetch(SAVEMODEL_URL, {
            method: 'POST',
            headers: {
            'Content-Type': 'application/json'
            },
            body: JSON.stringify({
            'userID': userID,
            'label_mappings': labelManager.getMappings()
            })
        })

        // parse the response
        //
        .then((response) => {

            // if the response is ok, return the json
            //
            if (response.ok) {
                return response.blob();
            }

            // otherwise, throw an error
            //
            else {
                console.log(response)
                EventBus.dispatchEvent(new CustomEvent('continue'));
                processLog.writePlain('Data could not be evaluated due to a server error. Please try again.');
                throw new Error('Network response was not ok.');
            }

        })

            // if the response is ok, return the json
            //
        .then((blob) => {

            // If we are replacing a previously generated file we need to
            // manually revoke the object URL to avoid memory leaks.
            //
            if (textFile !== null) {
                window.URL.revokeObjectURL(textFile);
            }

            // create a download URL for the blob (csv file)
            //
            textFile = window.URL.createObjectURL(blob);          

            // create a link element and add a download attribute
            // connect the href to the download URL
            // append the link to the document body
            // this link is never displayed on the page.
            // it acts as a dummy link that starts a download
            //
            var link = document.createElement('a');
            link.setAttribute('download', `model.pkl`);
            link.href = textFile;
            document.body.appendChild(link);

            // wait for the link to be added to the document
            // then simulate a click event on the link
            // the dummy link created above will start the download
            // when a click event is dispatched
            //
            window.requestAnimationFrame(function() {
                var event = new MouseEvent('click');
                link.dispatchEvent(event);
                document.body.removeChild(link);
            }); 

            EventBus.dispatchEvent(new CustomEvent('continue'));
        });
        
    }
    catch (error) {
        EventBus.dispatchEvent(new CustomEvent('continue'));
        processLog.writePlain('Could not save model.');
    }    

});

EventBus.addEventListener('loadModel', (event) => {
    /*
    eventListener: loadModel

    dispatcher: ToolbarComponents::Toolbar_OpenFileButton::handleModelFileSelect

    args:
     event.detail.file: the file containing the model to be loaded

    description:
     this event listener is triggered when the user selects a model file
     to be loaded. the model file is sent to the server to be loaded and
     the decision surface is plotted on the train plot
    */

    // suspend the application as loading
    //
    EventBus.dispatchEvent(new CustomEvent('suspend'));

    // get the current time for benchmarking purposes
    //
    const start = Date.now()

    // get the selected model file
    //
    const file = event.detail.file;

    // if the file is valid
    if (file) {

        try {

            // write to the process log
            //
            processLog.writePlain('Loading model...');

            // clear the training plot
            //
            trainPlot.plot_empty();

            // create a new form
            // this is needed to send files to the backend
            //
            const request_body = new FormData();

            // get the x and y bounds of the plot
            //
            //
            const {x, y} = trainPlot.getBounds();

            // add the file, userID, and plot bounds to the request form
            //
            request_body.append('model', file);
            request_body.append('userID', userID);
            request_body.append('x', JSON.stringify(x));
            request_body.append('y', JSON.stringify(y));
            request_body.append('xrange', JSON.stringify(bounds.x));
            request_body.append('yrange', JSON.stringify(bounds.y));

            // send the data to the server and get the response
            //
            fetch(LOADMODEL_URL, {
                method: 'POST',
                body: request_body
            })

            // parse the response to make sure it is ok
            //
            .then((response) => {
                if (response.ok) {
                    return response.json();
                } 
                else {
                    processLog.writePlain('Model could not be loaded due to a server error. Please try again.');
                    throw new Error('Network response was not ok.');
                }
            })

            // if the response is ok, plot the decision surface
            //
            .then((data) => {

                Object.keys(data.mapping_label).forEach((label, idx) => {
                
                    // add the class to the label manager
                    //
                    const labelObj = new Label(label, defaultColors[idx]);

                    // try to add the class to the manager
                    // if it already exists, it is ok
                    //
                    if (labelManager.addLabel(labelObj)) {
                        processLog.writePlain(`Added class: ${label}`);
                    }
                });

                // set the label mappings in the label manager
                //
                labelManager.setMappings(data.mapping_label);

                // change the z values to numerics based on the mapping
                // labels
                //
                data.decision_surface.z = 
                    labelManager.mapLabels(data.decision_surface.z);

                // plot the decision surface on the training plot
                //
                trainPlot.decision_surface(data.decision_surface, 
                                        labelManager.getLabels());

                // update the class list in the main toolbar
                //
                mainToolbar.updateClassList(labelManager.getLabels());

                // write to the process log
                //
                processLog.writePlain('Model loaded successfully.');

                // capture the time for benchmarking purposes
                //
                const end = Date.now()
                
                // log the time taken to train the model
                //
                console.log(`Load Model Time: ${end - start} ms`)

                // continue the application
                //
                EventBus.dispatchEvent(new CustomEvent('continue'));
            });
        }

        // catch any errors
        //
        catch (error) {
            console.log('Error uploading model:', error);
        }
    }
});
//
// end of event listener

EventBus.addEventListener('dataGen', (event) => {
    /*
    eventListener: dataGen

    dispatcher: DataParams

    args:
     event.detail.plotID: the ID of the plot that the data is being generated for 
     event.detail.key: the key of the data generation type
     event.detail.params: the parameters of the data generation

    description:
     this event listener is triggered when the user clicks the data
     generation button. the data generation modal is opened
    */

    // get the plot that the data is being generated for
    //
    let plot;
    if (event.detail.plotID == 'train') { plot = trainPlot; }
    else if (event.detail.plotID == 'eval') { plot = evalPlot; }

    // suspend the application as loading
    //
    EventBus.dispatchEvent(new CustomEvent('suspend'));

    try {

        // send the data to the server and get the response
        //
        fetch(DATAGEN_URL, {
            method: 'POST',
            headers: {
                'Content-Type': 'application/json'
            },
            body: JSON.stringify({
                'key': event.detail.key,
                'params': event.detail.params
            })
        })

        // parse the response
        //
        .then((response) => {
            if (response.ok) {
                return response.json();
            }
            else {
                EventBus.dispatchEvent(new CustomEvent('continue'));
                processLog.writePlain('Data could not be generated due to a server error. Please try again.');
                throw new Error('Network response was not ok.');
            }
        })

        // get the data from the response
        //
        .then((data) => {

            // get the unique labels from the data
            //
            const uniqLabels = Array.from(new Set(data.labels));

            // loop through the unique labels and add them to the label manager
            //
            let label;
            for (let i = 0; i < uniqLabels.length; i++) {
                    
                // add the class to the label manager
                //
                label = new Label(uniqLabels[i], defaultColors[i]);

                // try to add the class to the manager
                // if it already exists, it is ok
                //
                if (labelManager.addLabel(label)) {
                    processLog.writePlain(`Added class: ${uniqLabels[i]}`);
                }
            }

            // plot the response data on the plot
            //
            plot.plot(data, labelManager.getColorMappings());

            // update the class list in the main toolbar
            //
            mainToolbar.updateClassList(labelManager.getLabels());

            // continue the application
            //
            EventBus.dispatchEvent(new CustomEvent('continue'));
        });

    }

    // catch any errors and continue the application
    //
    catch {
        processLog.writePlain('Data could not be generated due to a server error. Please try again.');
        EventBus.dispatchEvent(new CustomEvent('continue'));
    }
});

EventBus.addEventListener('setBounds', (event) => {
    /*
    eventListener: setBounds

    dispatcher: Plot
    */

    const force = event.detail.force || false;

    const x = event.detail.x;
    const y = event.detail.y;

    if (force) {
        bounds.x = x;
        bounds.y = y;
    }

    else {

        if (x[0] < bounds.x[0]) {
            bounds.x[0] = x[0];
        }

        if (x[1] > bounds.x[1]) {
            bounds.x[1] = x[1];
        }

        if (y[0] < bounds.y[0]) {
            bounds.y[0] = y[0];
        }

        if (y[1] > bounds.y[1]) {
            bounds.y[1] = y[1];
        }
    }

    trainPlot.setBounds(bounds.x, bounds.y);
    evalPlot.setBounds(bounds.x, bounds.y);
});

EventBus.addEventListener('addClass', (event) => {
    /*
    eventListener: addClass

    dispatcher: ClassesComponents::AddClassPopup

    args:
     event.detail.name: the name of the class to add
     event.detail.color: the hex code of the color for the name

    description:
     this event listener is triggered when the user clicks the add
     class button in the add class popup. the event listener adds the
     class to the class list in the class manager
    */

    // get the name and color from the event
    //
    const name = event.detail.name;
    const color = event.detail.color;

    // add the class to the label manager
    //
    const label = new Label(name, color);

    // if the color already exists, make it a random color
    //
    let changedColor = false;
    if (labelManager.getColors().includes(label.color)) {
        
        // get a list of colors that excludes the current color
        //
        let colors = defaultColors.filter(color => color !== label.color);
        
        // set the label color to a random color
        //
        label.color = colors[Math.floor(Math.random() * colors.length)];

        changedColor = true;
    };

    // try to add the class to the manager
    // if it already exists, let the user know
    //
    if (!labelManager.addLabel(label)) {
        processLog.writePlain(`Could not add class ${name} because it already exists.`);
    }
    else {    
        processLog.writePlain(`Added class: ${name}`);
        if (changedColor) {
            processLog.writePlain(`Note: ${name} color was given a default color because the given color is already in use.`);
        }
    }

    // update the class list in the main toolbar
    //
    mainToolbar.updateClassList(labelManager.getLabels());
});
// 
// end of event listener

EventBus.addEventListener('deleteClass', (event) => {
    /*
    eventListener: deleteClass

    dispatcher: ClassesComponents::DeleteClassButton

    args:
     event.detail.name: the name of the class to delete

    description:
     this event listener is triggered when the user clicks the delete
     class button in a classes dropdown. the event listener deletes
     the class from the label manager. if the class exists, also remove
     the class data from the train and eval plots
    */

    // get the name of the class to delete
    //
    const name = event.detail.name;

    // attempt to remove the class from the label manager
    // if successfully removed, remove the class data from the train 
    // and eval plots
    //
    if (labelManager.remove_label(name)) {

        // tell the user the class has been deleted
        //
        processLog.writePlain(`Deleted class: ${name}`);

        // remove the class data from the train and eval plots
        //  
        trainPlot.delete_class(name);
        evalPlot.delete_class(name);
    }

    // if the class does not exist, tell the user
    //
    else {
        processLog.writePlain(`Could not delete class ${name} because it does not exist.`);
    }

    // update the class list in the main toolbar
    //
    mainToolbar.updateClassList(labelManager.getLabels());

    // disable drawing on the train and eval plots
    // if they are possibly enabled
    //
    EventBus.dispatchEvent(new CustomEvent('disableDraw'));
});
//
// end of event listener

EventBus.addEventListener('loadData', (event) => {
    /*
    eventListener: loadData

    dispatcher: ToolbarComponents::Toolbar_OpenFileButton

    args:
     events.detail.get('file') (File Object): the file and its data to load
     events.detail.get('plotID') (String): the ID of the plot that the data is 
                                           being loaded for

    description:
     this event listener is triggered when the user selects a data
     file to load. the data file is read and plotted on the plot
     specified by the plotID
    */

    // get the file and plotID from the event
    //
    const file = event.detail.get('file');
    const plotID = event.detail.get('plotID');

    try {

        if (file) {

            // suspend the application as loading
            //
            EventBus.dispatchEvent(new CustomEvent('suspend'));

            // get the current time for benchmarking purposes
            //
            const start = Date.now();

            // create a filereader and its onload event
            //
            const reader = new FileReader();
            reader.onload = (e) => {
            
                // get the text from the file
                //
                const text = e.target.result;

                // get the colors from the file
                //
                const colors = (text.match(/# colors:\s*\[(.*?)\]/) || [])[1]?.split(',').map(color => color.trim()) || null;

                // Extract the limits from the comment
                //
                const commentLine = text.split('\n').find(line => line.startsWith('# limits:'));
                const limits = commentLine ? commentLine.split(':')[1].trim().slice(1, -1).split(',').map(Number) : [];

                // Assign to xaxis and yaxis
                //
                const xaxis = limits.slice(0, 2);
                const yaxis = limits.slice(2);

                // split the text into rows, filter out comments, and split the rows into columns
                //
                const rows = text.split("\n")
                            .filter(row => !row.trim().startsWith("#"))             
                            .map(row => row.split(","));

                // Iterate over the rows and group data by labels
                //
                let x = [];
                let y = [];
                let labels = [];
                rows.forEach(row => {

                    // make sure the row is not empty
                    //
                    if (row[0] != '') {
                
                        // get the label, x value, and y value from the row
                        //
                        labels.push(row[0]);
                        x.push(parseFloat(row[1]));
                        y.push(parseFloat(row[2]));
                    }
                });

                // get the plot that the data is being loaded for
                //
                let plot;
                if (plotID == 'train') { plot = trainPlot; }
                else if (plotID == 'eval') { plot = evalPlot; }

                // save the data to be plotted
                //
                const data = {
                    'labels': labels,
                    'x': x,
                    'y': y
                };

                // get the unique labels from the data
                //
                const uniqLabels = Array.from(new Set(data.labels));

                // loop through the unique labels and add them to the label manager
                //
                let label;
                for (let i = 0; i < uniqLabels.length; i++) {
                        
                    // add the class to the label manager
                    //
                    label = new Label(uniqLabels[i], colors[i]);

                    // try to add the class to the manager
                    // if it already exists, it is ok
                    //
                    if (labelManager.addLabel(label)) {
                        processLog.writePlain(`Added class: ${uniqLabels[i]}`);
                    }
                }

                // plot the response data on the plot
                //
                plot.plot(data, labelManager.getColorMappings());

                // update the class list in the main toolbar
                //
                mainToolbar.updateClassList(labelManager.getLabels());

                // continue the application
                //
                EventBus.dispatchEvent(new CustomEvent('continue')); 

                // capture the time for benchmarking purposes
                //
                const end = Date.now();

                // log the time taken to load the data
                //
                console.log(`Load Data Time: ${end - start} ms`)
            };
            
            // Read the file as text, this will trigger the onload event
            //
            reader.readAsText(file);

            // reset the file input
            //
            event.target.value = '';
        }
    }

    // catch any error
    //
    catch (err) {      
        processLog.writePlain('Unable to load data file.');
        EventBus.dispatchEvent(new CustomEvent('continue'));
    }
});

EventBus.addEventListener('saveData', (event) => {
    /*
    eventListener: saveData

    dispatcher: ToolbarComponents::Toolbar_SaveFileButton

    args:
     event.detail.plotID (String): the ID of the plot that the data is being 
                                   saved for

    description:
     this event listener is triggered when the user clicks one of the save
     data buttons. the event listener saves the data from the chosen plot
    */

    try {

        // get the correct plot to save
        //
        let plot;
        const plotID = event.detail.plotID;
        if (plotID == 'train') { plot = trainPlot; }
        else if (plotID == 'eval') { plot = evalPlot; }

        // get the unique labels from the plot data
        //
        const plotData = plot.getData();
        const uniqLabels = Array.from(new Set(plotData.labels));

        // if the plotData is empty, nothing can be saved
        //
        if (!plotData) {        
            processLog.writePlain(`No ${plotID} data to save.`);
            return;
        }

        // suspend the application as loading
        //
        EventBus.dispatchEvent(new CustomEvent('suspend'));

        // get the bounds of the plot and save them as limits
        //
        const bounds = plot.getBounds();
        let limits = [...bounds.x, ...bounds.y];
        limits = limits.map((limit) => limit.toFixed(1));

        let text = `# filename: /Downloads/imld_${plotID}.csv\n` +
                   `# classes: [${uniqLabels}]\n` +
                   `# colors: [${labelManager.getColors()}]\n` +
                   `# limits: [${limits}]\n` +
                   `#\n`;

        // write the csv row for each sample
        //
        let x, y, label;
        for (let i = 0; i < plotData.labels.length; i++) {
            label = plotData.labels[i];
            x = plotData.x[i].toFixed(6);
            y = plotData.y[i].toFixed(6);
            
            text += `${label}, ${x}, ${y}\n`;
        }

        /*
        raw browser JavaScript cannot write files to the user's computer
        due to security restrictions. additional libraries would need to
        be used. below is a roundabout way to save
        files to the users computer using a Blob object and a dummy link.
        unfortunately, due to the restrictions the user will not be able
        to choose the file name and where to save the file. the file will
        be saved to the default download location set by the browser. the
        below is taken from the following stackoverflow post:

        https://stackoverflow.com/questions/2048026/open-file-dialog-box-in-javascript
        */

        // If we are replacing a previously generated file we need to
        // manually revoke the object URL to avoid memory leaks.
        //
        if (textFile !== null) {
            window.URL.revokeObjectURL(textFile);
          }

        // create a Blob object from the text that will be stored at
        // the link
        //
        const blob = new Blob([text], {type: 'text/csv'});

        // create a download URL for the blob (csv file)
        //
        textFile = window.URL.createObjectURL(blob);

        // create a link element and add a download attribute
        // connect the href to the download URL
        // append the link to the document body
        // this link is never displayed on the page.
        // it acts as a dummy link that starts a download
        //
        const link = document.createElement('a');
        link.setAttribute('download', `imld_${plotID}.csv`);
        link.href = textFile;
        document.body.appendChild(link);

        // wait for the link to be added to the document
        // then simulate a click event on the link
        // the dummy link created above will start the download
        // when a click event is dispatched
        //
        window.requestAnimationFrame(function () {
          link.dispatchEvent(new MouseEvent('click'));
          document.body.removeChild(link);
        }); 

        // continue the application
        //  
        EventBus.dispatchEvent(new CustomEvent('continue'));
    }

    // catch any errors
    //
    catch (err) {
        processLog.writePlain('Unable to save data file.');
        EventBus.dispatchEvent(new CustomEvent('continue'));
    }
});
//
// end of event listener

EventBus.addEventListener('enableDraw', (event) => {
    /*
    eventListener: enableDraw

    dispatcher: AlgoTool::render

    args:
     event.detail.type: the type of drawing to enable
     event.detail.className: the class name of the drawing

    description:
     this event listener is triggered when the user clicks the draw
     button in the main toolbar. the event listener enables drawing on
     the train and eval plots
    */

    // get the type and class name from the event
    //
    const type = event.detail.type;
    const className = event.detail.className;

    // if drawing is already enabled
    //
    if (canDraw) {
      
        // disable drawing
        //
        dispatchEvent(new CustomEvent('disableDraw'));
        
        // get all the classdropdowns and iterate
        //
        mainToolbar.getClassDropdowns().forEach((dropdown) => {
          
            // get the checkdown box for the class button
            //
            let checkbox = dropdown.shadowRoot.querySelector('draw-checkbox'); 
            
            // if that checkbox is not the one that was just clicked,
            // uncheck it
            //
            if (checkbox.getAttribute('label') !== className) {
                checkbox.disable();
            }
        });
    };

    // set the draw status
    //
    canDraw = true;

    // get the label from the label manager
    //
    const label = labelManager.getLabel(className);

    // enable drawing on the train and eval plots
    //
    trainPlot.enableDraw(type, label);
    evalPlot.enableDraw(type, label);
})
//
// end of event listener

EventBus.addEventListener('disableDraw', () => {
    /*
    eventListener: disableDraw

    dispatcher: AlgoTool::render, Events.js

    args:
     None

    description:
     this event listener is triggered when the user unchecks a class draw
     button or the user clicks the draw button when drawing is already enabled
     this event listener disables drawing on the train and eval plots
    */

    // set the draw status
    //
    canDraw = false;

    // disable drawing on the train and eval plots
    //
    trainPlot.disableDraw();
    evalPlot.disableDraw();
})
//
// end of event listener

EventBus.addEventListener('stateChange', () => {
    /*
    eventListener: stateChange

    dispatcher: Plot, AlgoTool

    args:
     None

    description:
     this event is triggered when a state of one of the following
     is changed:
        1. Train Plot
        2. Eval Plot
        3. Algorithm Toolbar

     this event listener checks the states of the above components
     and changes the state of the algorithm toolbar buttons based
     on the states of the components
    */

    // initialize the states of the train and eval plots
    //
    let trainReady = false, evalReady = false;

    // if there is train data and an algorithm is selected
    // the train data can be trained
    //
    if (trainPlot.getData() && algoTool.get_algo()) {trainReady = true;}

    // if there is a decision surface and eval data, the eval data
    // can be evaluated
    //
    if (trainPlot.getDecisionSurface() && evalPlot.getData()) {evalReady = true;}

    // change the state of the algorithm toolbar buttons
    //
    algoTool.change_train_state(trainReady);
    algoTool.change_eval_state(evalReady);
});
//
// end of event listener

EventBus.addEventListener('clearPlot', (event) => {
    /*
    eventListener: clearPlot

    dispatcher: ToolbarComponents::Toolbar_DropdownClear

    args:
     event.detail.type: the type of clear to do (all, results, or data)
     event.detail.plotID: the ID of the plot to clear

    description:
     this event listener is triggered when the user clicks one of the clear
     buttons in the clear dropdown for a specific plot
    */

    // get the plotID from the event
    //
    const plotID = event.detail.plotID;
    const type = event.detail.type;

    console.log(plotID, type);

    // get the plot that is being cleared
    //
    let plot;
    if (plotID === 'train') { plot = trainPlot; }
    else if (plotID === 'eval') { plot = evalPlot; }
    else if (plotID === 'all') {
<<<<<<< HEAD
=======

        // clear the necessary components
        //
        evalPlot.plot_empty();
        trainPlot.plot_empty();
        processLog.clear();

        // clear the label manager and update the class list
        // on the main toolbar
        //
        labelManager.clear();
        mainToolbar.updateClassList(labelManager.getLabels());

        // reset the progress bars
        //
        algoTool.set_train_progress(0);
        algoTool.set_eval_progress(0);
    }
>>>>>>> a4ffc1cd

        // clear the necessary components
        //
        evalPlot.plot_empty();
        trainPlot.plot_empty();
        processLog.clear();

        // clear the label manager and update the class list
        // on the main toolbar
        //
        labelManager.clear();
        mainToolbar.updateClassList(labelManager.getLabels());

        // reset the progress bars
        //
        algoTool.set_train_progress(0);
        algoTool.set_eval_progress(0);

<<<<<<< HEAD
        EventBus.dispatchEvent(new CustomEvent('disableDraw'));
    }

    // clear the plot based on the type
    //
    if (plotID !== 'all') {
        switch (type) {

            case 'all':
                plot.plot_empty();
                break;
            
            case 'results':
                plot.clear_decision_surface();
                break;

            case 'data':
                plot.clear_data();
                break;

            case 'processlog': 
                processLog.clear();
                break;

            default:
                break;
        }
    }

    EventBus.dispatchEvent(new CustomEvent('stateChange'));

=======
        case 'processlog': 
            processLog.clear();
            break;

        default:
            break;
    }

    EventBus.dispatchEvent(new CustomEvent('stateChange'));

>>>>>>> a4ffc1cd
});

EventBus.addEventListener('suspend', () => {
    /*
    eventListener: suspend

    dispatcher: Plot, AlgoTool

    args:
     None

    description:
     this event listener is triggered when the application is 
     loading something. the event listener changes the class of
     the body to 'loading' to show the loading spinner and disable
     selecting in the UI
    */

    // get the body
    //
    const body = document.querySelector('body');

    // change the body class to 'loading'
    //
    body.className = 'loading';
});

EventBus.addEventListener('continue', () => {
    /*
    eventListener: continue

    dispatcher: Plot, AlgoTool

    args:
     None

    description:
     this event listener is triggered when the application is done
     loading something. the event listener changes the class of
     the body to '' to hide the loading spinner and enable
     selecting in the UI
    */

    // get the body
    //
    const body = document.querySelector('body');

    // change the body class to ''
    //
    body.className = '';
})

// Event listeners that depend on the website being loaded
// before being triggered
//
document.addEventListener('DOMContentLoaded', () => {

    trainPlot.initPlot();
    evalPlot.initPlot();

});<|MERGE_RESOLUTION|>--- conflicted
+++ resolved
@@ -1214,8 +1214,6 @@
     if (plotID === 'train') { plot = trainPlot; }
     else if (plotID === 'eval') { plot = evalPlot; }
     else if (plotID === 'all') {
-<<<<<<< HEAD
-=======
 
         // clear the necessary components
         //
@@ -1233,27 +1231,7 @@
         //
         algoTool.set_train_progress(0);
         algoTool.set_eval_progress(0);
-    }
->>>>>>> a4ffc1cd
-
-        // clear the necessary components
-        //
-        evalPlot.plot_empty();
-        trainPlot.plot_empty();
-        processLog.clear();
-
-        // clear the label manager and update the class list
-        // on the main toolbar
-        //
-        labelManager.clear();
-        mainToolbar.updateClassList(labelManager.getLabels());
-
-        // reset the progress bars
-        //
-        algoTool.set_train_progress(0);
-        algoTool.set_eval_progress(0);
-
-<<<<<<< HEAD
+
         EventBus.dispatchEvent(new CustomEvent('disableDraw'));
     }
 
@@ -1285,18 +1263,6 @@
 
     EventBus.dispatchEvent(new CustomEvent('stateChange'));
 
-=======
-        case 'processlog': 
-            processLog.clear();
-            break;
-
-        default:
-            break;
-    }
-
-    EventBus.dispatchEvent(new CustomEvent('stateChange'));
-
->>>>>>> a4ffc1cd
 });
 
 EventBus.addEventListener('suspend', () => {
